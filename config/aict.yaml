# seed for the random number generators, to make things reproducible
seed: 0
true_energy_column: mc_energy
energy_unit: TeV

multiple_telescopes: False

n_cross_validations : 5

separator:
  classifier : |
    ensemble.RandomForestClassifier(
        n_estimators=200,
        max_features='sqrt',
        n_jobs=-1,
        max_depth=20,
        criterion='entropy',
    )

  # randomly sample the data if you dont want to use the whole set
  n_background: 250000
  n_signal: 250000

  # Define the name of the output column for the positive class.
  # default is gamma_prediction
  output_name: gammaness

  # Define the name of the column that contains the name of the telescope in case you're working
  # with mulitple telescopes and telescope types
  # telescope_type_key: telescope:name

  features:
    - log_intensity
    - time_gradient
    - length
    - width
    - skewness
    - kurtosis
<<<<<<< HEAD
    - n_islands
    - n_pixels
    - leakage1_intensity
    - leakage1_pixel
    - leakage2_intensity
    - leakage2_pixel
    #- leakage_intensity_width_1
    #- leakage_pixels_width_1
    #- leakage_intensity_width_2
    #- leakage_pixels_width_2
=======
>>>>>>> ac3567ce
    - concentration_cog
    - concentration_core

  # Generate some features using pd.DataFrame.eval
  # List all columns that have to be read from the input files
  # in `needed_columns`.
  # features must be a mapping of feature name -> expression
  feature_generation:
    needed_columns:
      - width
      - length
      - intensity
    features:
      area: width * length * @pi
      intensity_area: intensity / (width * length * @pi)
      area_intensity_cut_var: (width * length * @pi) / log(intensity)**2

disp:
  disp_regressor : |
    ensemble.RandomForestRegressor(
        n_estimators=200,
        max_features='auto',
        n_jobs=-1,
        max_depth=20,
    )

  sign_classifier: |
    ensemble.RandomForestClassifier(
        n_estimators=200,
        max_features='sqrt',
        n_jobs=-1,
        max_depth=20,
    )

  coordinate_transformation: CTA

  source_az_column: mc_az
  source_az_unit: rad
  source_alt_column: mc_alt
  source_alt_unit: rad
  pointing_az_column: az_tel
  pointing_az_unit: rad
  pointing_alt_column: alt_tel
  pointing_alt_unit: rad

  cog_x_column: x
  cog_y_column: y
  delta_column: psi
  delta_unit: rad
  focal_length_column: focal_length
  focal_length_unit: m
  #array_event_column: array_event_id

  # randomly sample the data if you dont want to use the whole set
  n_signal : 200000

  features:
    - log_intensity
    - width
    - length
<<<<<<< HEAD
    - n_pixels
    - leakage1_intensity
    - leakage1_pixel
    - leakage2_intensity
    - leakage2_pixel
    #- leakage_intensity_width_1
    #- leakage_pixels_width_1
    #- leakage_intensity_width_2
    #- leakage_pixels_width_2
=======
>>>>>>> ac3567ce
    - r
    - kurtosis
    - skewness
    - concentration_cog
    - concentration_core
    - time_gradient

  feature_generation:
    needed_columns:
      - width
      - length
      - log_intensity
    features:
      elongation: width / length
      area: width * length * @pi
      log_intensity_area: log_intensity / (width * length * @pi)

energy:
  regressor : |
    ensemble.RandomForestRegressor(
      n_estimators=200,
      max_features='sqrt',
      n_jobs=-1,
      max_depth=20,
    )

  # randomly sample the data if you dont want to use the whole set
  n_signal: 200000

  # define the name of the regression target
  target_column: mc_energy
  log_target: true

  # Define the name of the variable you want estimate by regression.
  # The default is 'gamma_energy_energy'.
  output_name: gamma_energy_prediction

  features:
    - log_intensity
    - length
    - width
    - skewness
<<<<<<< HEAD
    - leakage1_intensity
    - leakage1_pixel
    - leakage2_intensity
    - leakage2_pixel
    #- leakage_intensity_width_1
    #- leakage_pixels_width_1
    #- leakage_intensity_width_2
    #- leakage_pixels_width_2
=======
    - leakage_intensity_width_1
    - leakage_intensity_width_2
>>>>>>> ac3567ce
    - concentration_cog
    - concentration_core

  # Generate some features using pd.DataFrame.eval
  # List all keys that have to be read from the input files
  # in needed keys.
  # features must be a mapping of feature name -> expression
  feature_generation:
    needed_columns:
      - width
      - length
      - intensity
    features:
      area: width * length * @pi
      intensity_area: intensity / (width * length * @pi)<|MERGE_RESOLUTION|>--- conflicted
+++ resolved
@@ -36,19 +36,6 @@
     - width
     - skewness
     - kurtosis
-<<<<<<< HEAD
-    - n_islands
-    - n_pixels
-    - leakage1_intensity
-    - leakage1_pixel
-    - leakage2_intensity
-    - leakage2_pixel
-    #- leakage_intensity_width_1
-    #- leakage_pixels_width_1
-    #- leakage_intensity_width_2
-    #- leakage_pixels_width_2
-=======
->>>>>>> ac3567ce
     - concentration_cog
     - concentration_core
 
@@ -109,18 +96,6 @@
     - log_intensity
     - width
     - length
-<<<<<<< HEAD
-    - n_pixels
-    - leakage1_intensity
-    - leakage1_pixel
-    - leakage2_intensity
-    - leakage2_pixel
-    #- leakage_intensity_width_1
-    #- leakage_pixels_width_1
-    #- leakage_intensity_width_2
-    #- leakage_pixels_width_2
-=======
->>>>>>> ac3567ce
     - r
     - kurtosis
     - skewness
@@ -163,19 +138,8 @@
     - length
     - width
     - skewness
-<<<<<<< HEAD
-    - leakage1_intensity
-    - leakage1_pixel
-    - leakage2_intensity
-    - leakage2_pixel
-    #- leakage_intensity_width_1
-    #- leakage_pixels_width_1
-    #- leakage_intensity_width_2
-    #- leakage_pixels_width_2
-=======
     - leakage_intensity_width_1
     - leakage_intensity_width_2
->>>>>>> ac3567ce
     - concentration_cog
     - concentration_core
 
