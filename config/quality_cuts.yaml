# random seed
seed: 0

# this should be a list of column_name: [operator, value]
# all cuts are combined with logical AND
selection:
<<<<<<< HEAD
  - intensity: [">", 300]
  - leakage1_intensity: ["<", 0.2]
  - leakage2_intensity: ["<", 0.2]
  #- leakage_intensity_width_1: ["<", 0.2]
  #- leakage_intensity_width_2: ["<", 0.2]
=======
  - intensity: [">", 150]
  - leakage_intensity_width_1: ["<", 0.2]
  - leakage_intensity_width_2: ["<", 0.2]
>>>>>>> ac3567ce
<|MERGE_RESOLUTION|>--- conflicted
+++ resolved
@@ -4,14 +4,6 @@
 # this should be a list of column_name: [operator, value]
 # all cuts are combined with logical AND
 selection:
-<<<<<<< HEAD
-  - intensity: [">", 300]
-  - leakage1_intensity: ["<", 0.2]
-  - leakage2_intensity: ["<", 0.2]
-  #- leakage_intensity_width_1: ["<", 0.2]
-  #- leakage_intensity_width_2: ["<", 0.2]
-=======
   - intensity: [">", 150]
   - leakage_intensity_width_1: ["<", 0.2]
-  - leakage_intensity_width_2: ["<", 0.2]
->>>>>>> ac3567ce
+  - leakage_intensity_width_2: ["<", 0.2]