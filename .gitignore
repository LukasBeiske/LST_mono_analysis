data
<<<<<<< HEAD
=======
build
observations
>>>>>>> ac3567ce
simulations

# Byte-compiled / optimized / DLL files
__pycache__/
*.py[cod]
*$py.class

# C extensions
*.so

# Distribution / packaging
.Python
build
develop-eggs/
dist/
downloads/
eggs/
.eggs/
lib/
lib64/
parts/
sdist/
var/
wheels/
pip-wheel-metadata/
share/python-wheels/
*.egg-info/
.installed.cfg
*.egg
MANIFEST

# PyInstaller
#  Usually these files are written by a python script from a template
#  before PyInstaller builds the exe, so as to inject date/other infos into it.
*.manifest
*.spec

# Installer logs
pip-log.txt
pip-delete-this-directory.txt

# Unit test / coverage reports
htmlcov/
.tox/
.nox/
.coverage
.coverage.*
.cache
nosetests.xml
coverage.xml
*.cover
*.py,cover
.hypothesis/
.pytest_cache/

# Translations
*.mo
*.pot

# Django stuff:
*.log
local_settings.py
db.sqlite3
db.sqlite3-journal

# Flask stuff:
instance/
.webassets-cache

# Scrapy stuff:
.scrapy

# Sphinx documentation
docs/_build/

# PyBuilder
target/

# Jupyter Notebook
.ipynb_checkpoints

# IPython
profile_default/
ipython_config.py

# pyenv
.python-version

# pipenv
#   According to pypa/pipenv#598, it is recommended to include Pipfile.lock in version control.
#   However, in case of collaboration, if having platform-specific dependencies or dependencies
#   having no cross-platform support, pipenv may install dependencies that don't work, or not
#   install all needed dependencies.
#Pipfile.lock

# PEP 582; used by e.g. github.com/David-OConnor/pyflow
__pypackages__/

# Celery stuff
celerybeat-schedule
celerybeat.pid

# SageMath parsed files
*.sage.py

# Environments
.env
.venv
env/
venv/
ENV/
env.bak/
venv.bak/

# Spyder project settings
.spyderproject
.spyproject

# Rope project settings
.ropeproject

# mkdocs documentation
/site

# mypy
.mypy_cache/
.dmypy.json
dmypy.json

# Pyre type checker
.pyre/<|MERGE_RESOLUTION|>--- conflicted
+++ resolved
@@ -1,9 +1,6 @@
 data
-<<<<<<< HEAD
-=======
 build
 observations
->>>>>>> ac3567ce
 simulations
 
 # Byte-compiled / optimized / DLL files
